--- conflicted
+++ resolved
@@ -220,11 +220,6 @@
         donorA, donorB, stitch_family
     )
 
-<<<<<<< HEAD
-    #debugging code
-    #after_hybrid_modelB = donorB.model
-    #display_model_graph(after_hybrid_modelB)
-=======
     # Get a hash of each parameter of each model so that later we can ensure that we only snapshot
     # and store the parameters that *changed* during training. This makes the assumption that it
     # will be easy in the future to restore the original parameters from the donor models and load
@@ -234,7 +229,6 @@
         "modelB": {k: _hash_tensor(v) for k, v in donorB.model.state_dict().items()},
         "modelAxB": {k: _hash_tensor(v) for k, v in modelAxB.state_dict().items()},
     }
->>>>>>> faeac1d3
 
     # Ensure all models are in eval mode and on device
     modelA = donorA.model.eval().to(device)
